--- conflicted
+++ resolved
@@ -20,17 +20,11 @@
 import org.apache.dubbo.common.URL;
 import org.apache.dubbo.common.utils.NetUtils;
 import org.apache.dubbo.remoting.zookeeper.ZookeeperClient;
-<<<<<<< HEAD
 
 import org.apache.curator.test.TestingServer;
 import org.junit.jupiter.api.AfterEach;
 import org.junit.jupiter.api.BeforeEach;
 import org.junit.jupiter.api.Test;
-=======
-import org.junit.After;
-import org.junit.Before;
-import org.junit.Test;
->>>>>>> d75ce73e
 
 import static org.hamcrest.MatcherAssert.assertThat;
 import static org.hamcrest.core.IsNot.not;
@@ -51,23 +45,14 @@
         curatorZookeeperTransporter = new CuratorZookeeperTransporter();
     }
 
-
-    @After
-    public void tearDown() throws Exception {
-        zkServer.stop();
-    }
-
     @Test
     public void testZookeeperClient() {
         assertThat(zookeeperClient, not(nullValue()));
         zookeeperClient.close();
     }
 
-<<<<<<< HEAD
     @AfterEach
     public void tearDown() throws Exception {
         zkServer.stop();
     }
-=======
->>>>>>> d75ce73e
 }